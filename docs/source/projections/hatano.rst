.. _hatano:

********************************************************************************
Hatano Asymmetrical Equal Area
********************************************************************************

.. image:: ./images/hatano.png
   :scale: 50%
   :alt:   Hatano Asymmetrical Equal Area


<<<<<<< HEAD
:term:`Pseudocylindrical Projection`

.. note::

    If the ``+syn`` option is selected, the symmetric form of this projection is
    used. Otherwise the asymmetric form is used by default.

=======
>>>>>>> d93cc0ca
.. math::

   \begin{array}

   x &= 0.85\lambda cos \theta

   y &= C_y sin \theta

   P(\theta) &= 2\theta + sin 2\theta - C_p sin \phi

   P'(\theta) &= 2(1 + cos 2\theta)

   \theta_0 &= 2\phi

   \end{array}

<|MERGE_RESOLUTION|>--- conflicted
+++ resolved
@@ -8,8 +8,6 @@
    :scale: 50%
    :alt:   Hatano Asymmetrical Equal Area
 
-
-<<<<<<< HEAD
 :term:`Pseudocylindrical Projection`
 
 .. note::
@@ -17,8 +15,6 @@
     If the ``+syn`` option is selected, the symmetric form of this projection is
     used. Otherwise the asymmetric form is used by default.
 
-=======
->>>>>>> d93cc0ca
 .. math::
 
    \begin{array}
