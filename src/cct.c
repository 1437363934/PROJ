--- conflicted
+++ resolved
@@ -217,6 +217,8 @@
         "s=skip-lines",
         0};
 
+    fout = stdout;
+
     o = opt_parse (argc, argv, "hvI", "cozts", longflags, longkeys);
     if (0==o)
         return 0;
@@ -327,23 +329,12 @@
             skip_lines--;
             continue;
         }
-<<<<<<< HEAD
-        if (HUGE_VAL==point.xyzt.x) {
-            char *c = column (buf, 1);
-
-            /* if it's a comment or blank line, we reflect it */
-            if (c && ((*c=='\0') || (*c=='#'))) {
-                print (PJ_LOG_NONE, "%s\n", buf);
-                continue;
-            }
-=======
 
         /* if it's a comment or blank line, we reflect it */
         if (c && ((*c=='\0') || (*c=='#'))) {
             fprintf (fout, "%s", buf);
             continue;
         }
->>>>>>> a023410e
 
         if (HUGE_VAL==point.xyzt.x) {
             /* otherwise, it must be a syntax error */
